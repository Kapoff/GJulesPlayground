--- conflicted
+++ resolved
@@ -1,13 +1,12 @@
 # Nutrition Tracker
 
-<<<<<<< HEAD
-This project is a nutrition tracker that helps users calculate the calorie and macronutrient content of their meals. It offers both a command-line interface (CLI) for core data management and a web interface for a more user-friendly experience.
+This project is a simple nutrition tracker with a web interface for managing ingredients and calculating meals calories and macros. It is mostly meant to help with meal prep and calculating calorie and macro values for a portion size. 
 
 ## Features
 
-**CLI Features:**
-*   Manage ingredients: Add, view, and remove ingredients (name, calories, protein, carbs, fat per 100g).
-*   Create meals: Combine ingredients from the database to create meals and calculate their total nutritional value.
+*   Add, view, and remove ingredients (name, calories, protein, carbs, fat per 100g).
+*   Create meals and calculate their total and per portion nutritional value using ingredients from the database.
+*   Add new ingredients to your database.
 
 **Web Interface Features:**
 *   **Landing Page (`/`):** Provides an overview of the application and navigation to other sections.
@@ -17,15 +16,6 @@
     *   Specify the weight of each ingredient in a meal.
     *   Calculate and display the nutritional values (calories, protein, carbs, fat) for a 100g portion of the prepared meal.
     *   Calculate and display the total nutritional values for the entire meal.
-=======
-This project is a simple nutrition tracker with a web interface for managing ingredients and calculating meals calories and macros. It is mostly meant to help with meal prep and calculating calorie and macro values for a portion size. 
-
-## Features
-
-*   Add, view, and remove ingredients (name, calories, protein, carbs, fat per 100g).
-*   Create meals and calculate their total and per portion nutritional value using ingredients from the database.
-*   Add new ingredients to your database.
->>>>>>> b0bc2e52
 
 ## Project Structure
 
@@ -112,15 +102,10 @@
 
 These scripts will typically:
 1.  Activate the virtual environment.
-<<<<<<< HEAD
-2.  Start the Flask web server in the background. You can access the web interface at `http://127.0.0.1:5000/`.
+2.  Start the Flask web server (for adding ingredients) in the background. You can access it at `http://127.0.0.1:5000/` . The web interface includes a "Shutdown Server" button on the top right which will stop the web server.
     *   Landing Page: `http://127.0.0.1:5000/`
     *   Add Ingredient Page: `http://127.0.0.1:5000/add_ingredient`
     *   Track Meal Page: `http://127.0.0.1:5000/track_meal`
-    The web interface includes a "Shutdown Server" button on the `/add_ingredient` page, which will stop the web server.
-=======
-2.  Start the Flask web server (for adding ingredients) in the background. You can access it at `http://127.0.0.1:5000/` . The web interface includes a "Shutdown Server" button on the top right which will stop the web server.
->>>>>>> b0bc2e52
 3.  Start the main CLI application in the current terminal window.
 4.  When you exit the CLI (e.g., by using the 'exit' option in the CLI or pressing Ctrl+C), the script will attempt to stop the Flask server (if it's still running and not shut down via the UI) and deactivate the virtual environment.
 
